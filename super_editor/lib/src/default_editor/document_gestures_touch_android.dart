--- conflicted
+++ resolved
@@ -4,12 +4,8 @@
 import 'package:super_editor/src/core/document.dart';
 import 'package:super_editor/src/core/document_layout.dart';
 import 'package:super_editor/src/core/document_selection.dart';
-<<<<<<< HEAD
-import 'package:super_editor/src/default_editor/common_editor_operations.dart';
-=======
+import 'package:super_editor/src/default_editor/document_selection_on_focus_mixin.dart';
 import 'package:super_editor/src/document_operations/selection_operations.dart';
->>>>>>> cf1ec882
-import 'package:super_editor/src/default_editor/document_selection_on_focus_mixin.dart';
 import 'package:super_editor/src/default_editor/text_tools.dart';
 import 'package:super_editor/src/infrastructure/_listenable_builder.dart';
 import 'package:super_editor/src/infrastructure/_logging.dart';
@@ -18,12 +14,8 @@
 import 'package:super_editor/src/infrastructure/platforms/android/android_document_controls.dart';
 import 'package:super_editor/src/infrastructure/platforms/android/magnifier.dart';
 import 'package:super_editor/src/infrastructure/platforms/android/selection_handles.dart';
-<<<<<<< HEAD
-import 'package:super_editor/src/infrastructure/super_textfield/infrastructure/toolbar_position_delegate.dart';
-=======
 import 'package:super_editor/src/infrastructure/platforms/mobile_documents.dart';
 import 'package:super_editor/src/infrastructure/toolbar_position_delegate.dart';
->>>>>>> cf1ec882
 import 'package:super_editor/src/infrastructure/touch_controls.dart';
 import 'package:super_text_layout/super_text_layout.dart';
 
@@ -541,31 +533,19 @@
       return false;
     }
 
-<<<<<<< HEAD
     widget.composer.updateSelection(
-        DocumentSelection(
-          base: DocumentPosition(
-            nodeId: position.nodeId,
-            nodePosition: const UpstreamDownstreamNodePosition.upstream(),
-          ),
-          extent: DocumentPosition(
-            nodeId: position.nodeId,
-            nodePosition: const UpstreamDownstreamNodePosition.downstream(),
-          ),
+      DocumentSelection(
+        base: DocumentPosition(
+          nodeId: position.nodeId,
+          nodePosition: const UpstreamDownstreamNodePosition.upstream(),
         ),
-        notifyListeners: true);
-=======
-    widget.selection.value = DocumentSelection(
-      base: DocumentPosition(
-        nodeId: position.nodeId,
-        nodePosition: const UpstreamDownstreamNodePosition.upstream(),
+        extent: DocumentPosition(
+          nodeId: position.nodeId,
+          nodePosition: const UpstreamDownstreamNodePosition.downstream(),
+        ),
       ),
-      extent: DocumentPosition(
-        nodeId: position.nodeId,
-        nodePosition: const UpstreamDownstreamNodePosition.downstream(),
-      ),
-    );
->>>>>>> cf1ec882
+      notifyListeners: true,
+    );
 
     return true;
   }
@@ -697,39 +677,27 @@
       return;
     }
 
-<<<<<<< HEAD
     if (_selectionType == SelectionType.collapsed) {
       widget.composer.updateSelection(
-          DocumentSelection.collapsed(
-            position: docDragPosition,
-          ),
-          notifyListeners: true);
+        DocumentSelection.collapsed(
+          position: docDragPosition,
+        ),
+        notifyListeners: true,
+      );
     } else if (_selectionType == SelectionType.base) {
       widget.composer.updateSelection(
-          widget.composer.selection!.copyWith(
-            base: docDragPosition,
-          ),
-          notifyListeners: true);
+        widget.composer.selection!.copyWith(
+          base: docDragPosition,
+        ),
+        notifyListeners: true,
+      );
     } else if (_selectionType == SelectionType.extent) {
       widget.composer.updateSelection(
-          widget.composer.selection!.copyWith(
-            extent: docDragPosition,
-          ),
-          notifyListeners: true);
-=======
-    if (_selectionType == SelectionHandleType.collapsed) {
-      widget.selection.value = DocumentSelection.collapsed(
-        position: docDragPosition,
+        widget.composer.selection!.copyWith(
+          extent: docDragPosition,
+        ),
+        notifyListeners: true,
       );
-    } else if (_selectionType == SelectionHandleType.base) {
-      widget.selection.value = widget.selection.value!.copyWith(
-        base: docDragPosition,
-      );
-    } else if (_selectionType == SelectionHandleType.extent) {
-      widget.selection.value = widget.selection.value!.copyWith(
-        extent: docDragPosition,
-      );
->>>>>>> cf1ec882
     }
   }
 
@@ -791,21 +759,14 @@
         break;
     }
 
-<<<<<<< HEAD
     widget.composer.updateSelection(
-        DocumentSelection(
-          base: basePosition,
-          extent: extentPosition,
-        ),
-        notifyListeners: true);
+      DocumentSelection(
+        base: basePosition,
+        extent: extentPosition,
+      ),
+      notifyListeners: true,
+    );
     editorGesturesLog.fine("Selected region: ${widget.composer.selection}");
-=======
-    widget.selection.value = DocumentSelection(
-      base: basePosition,
-      extent: extentPosition,
-    );
-    editorGesturesLog.fine("Selected region: ${widget.selection.value}");
->>>>>>> cf1ec882
   }
 
   void _positionCollapsedHandle() {
@@ -932,11 +893,7 @@
   }) {
     final newSelection = getWordSelection(docPosition: docPosition, docLayout: docLayout);
     if (newSelection != null) {
-<<<<<<< HEAD
       widget.composer.updateSelection(newSelection, notifyListeners: true);
-=======
-      widget.selection.value = newSelection;
->>>>>>> cf1ec882
       return true;
     } else {
       return false;
@@ -949,11 +906,7 @@
   }) {
     final newSelection = getParagraphSelection(docPosition: docPosition, docLayout: docLayout);
     if (newSelection != null) {
-<<<<<<< HEAD
       widget.composer.updateSelection(newSelection, notifyListeners: true);
-=======
-      widget.selection.value = newSelection;
->>>>>>> cf1ec882
       return true;
     } else {
       return false;
@@ -962,17 +915,12 @@
 
   void _selectPosition(DocumentPosition position) {
     editorGesturesLog.fine("Setting document selection to $position");
-<<<<<<< HEAD
     widget.composer.updateSelection(
-        DocumentSelection.collapsed(
-          position: position,
-        ),
-        notifyListeners: true);
-=======
-    widget.selection.value = DocumentSelection.collapsed(
-      position: position,
-    );
->>>>>>> cf1ec882
+      DocumentSelection.collapsed(
+        position: position,
+      ),
+      notifyListeners: true,
+    );
   }
 
   void _clearSelection() {

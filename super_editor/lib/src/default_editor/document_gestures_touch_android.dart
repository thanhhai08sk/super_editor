--- conflicted
+++ resolved
@@ -129,7 +129,6 @@
     _shouldCaretBlink.dispose();
     _shouldShowMagnifier.dispose();
     _shouldShowToolbar.dispose();
-    caretJumpToOpaqueSignal.dispose();
   }
 
   /// Whether the caret should blink right now.
@@ -1000,17 +999,9 @@
     if (widget.selection.value?.isCollapsed == true) {
       final caretPosition = widget.selection.value!.extent;
       final tapDocumentOffset = widget.getDocumentLayout().getDocumentOffsetFromAncestorOffset(_globalTapDownOffset!);
-<<<<<<< HEAD
-      final tapPosition = widget.getDocumentLayout().getDocumentPositionAtOffset(tapDocumentOffset);
-      if(tapPosition == null){
-        return;
-      }
-      final isTapOverCaret = caretPosition.isEquivalentTo(tapPosition);
-=======
 
       final tapPosition = widget.getDocumentLayout().getDocumentPositionAtOffset(tapDocumentOffset);
       final isTapOverCaret = tapPosition != null && caretPosition.isEquivalentTo(tapPosition);
->>>>>>> d0fead94
 
       if (isTapOverCaret) {
         _onCaretDragPanStart(details);
